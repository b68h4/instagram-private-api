import { State } from './state';
import { Request } from './request';
import { FeedFactory } from './feed.factory';
import { AccountRepository } from '../repositories/account.repository';
import { MediaRepository } from '../repositories/media.repository';
import { ChallengeRepository } from '../repositories/challenge.repository';
import { FriendshipRepository } from '../repositories/friendship.repository';
import { UploadRepository } from '../repositories/upload.repository';
import { PublishService } from '../services/publish.service';
import { DirectThreadRepository } from '../repositories/direct-thread.repository';
import { EntityFactory } from './entity.factory';
<<<<<<< HEAD
=======
import { UserService } from '../services/user.service';
>>>>>>> 04298b41

export class IgApiClient {
  public state = new State();
  public request = new Request(this);
  public feed = new FeedFactory(this);
  public entity = new EntityFactory(this);
  /* Repositories */
  public challenge = new ChallengeRepository(this);
  public account = new AccountRepository(this);
  public friendship = new FriendshipRepository(this);
  public media = new MediaRepository(this);
  public upload = new UploadRepository(this);
  public directThread = new DirectThreadRepository(this);
  /* Services */
<<<<<<< HEAD
=======
  public user = new UserService(this);
>>>>>>> 04298b41
  public publish = new PublishService(this);
}<|MERGE_RESOLUTION|>--- conflicted
+++ resolved
@@ -9,10 +9,7 @@
 import { PublishService } from '../services/publish.service';
 import { DirectThreadRepository } from '../repositories/direct-thread.repository';
 import { EntityFactory } from './entity.factory';
-<<<<<<< HEAD
-=======
 import { UserService } from '../services/user.service';
->>>>>>> 04298b41
 
 export class IgApiClient {
   public state = new State();
@@ -27,9 +24,6 @@
   public upload = new UploadRepository(this);
   public directThread = new DirectThreadRepository(this);
   /* Services */
-<<<<<<< HEAD
-=======
   public user = new UserService(this);
->>>>>>> 04298b41
   public publish = new PublishService(this);
 }