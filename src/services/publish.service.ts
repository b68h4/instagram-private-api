--- conflicted
+++ resolved
@@ -27,11 +27,7 @@
 import Chance = require('chance');
 import { random, defaults } from 'lodash';
 import { UploadRepository } from '../repositories/upload.repository';
-<<<<<<< HEAD
-import { StickerBuilder } from '../sticker-builder';
-=======
 import debug from 'debug';
->>>>>>> 7be37754
 
 export class PublishService extends Repository {
   private static publishDebug = debug('ig:publish');
