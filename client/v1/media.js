--- conflicted
+++ resolved
@@ -35,7 +35,7 @@
     hash.originalHeight = json.original_height;
     hash.mediaType = json.media_type;
     hash.deviceTimestamp = json.device_timestamp;
-<<<<<<< HEAD
+    hash.webLink = "https://www.instagram.com/p/" + json.code + "/"
 
     if(json.video_duration)
         hash.videoDuration = json.video_duration;
@@ -43,9 +43,6 @@
         hash.filterType = json.filter_type;
     if(json.has_audio)
         hash.hasAudio = json.has_audio;
-=======
-    hash.webLink = "https://www.instagram.com/p/" + json.code + "/"
->>>>>>> 539862be
     if(json.view_count)
         hash.viewCount = json.view_count;
     if(_.isObject(json.location)) {
